--- conflicted
+++ resolved
@@ -256,7 +256,6 @@
         poll::nodes_and_client(&mut nodes, &mut client);
         all_stored_names.clear();
 
-<<<<<<< HEAD
         for node in &nodes {
             all_stored_names.append(&mut node.get_stored_names());
         }
@@ -274,11 +273,6 @@
 
         check_data(all_immutable_data.clone(), all_structured_data.clone(), all_stored_names.clone());
     }
-=======
-    assert_eq!(all_immutable_data_names.iter()
-                                       .zip(all_stored_names)
-                                       .filter(|&(data_name, stored_name)| *data_name == stored_name)
-                                       .count(), put_requests);
 }
 
 #[test]
@@ -363,5 +357,4 @@
                                        .zip(all_stored_names)
                                        .filter(|&(data_name, stored_name)| *data_name == stored_name)
                                        .count(), put_requests);
->>>>>>> 02a8aa52
 }