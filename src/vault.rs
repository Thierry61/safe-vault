// Copyright 2015 MaidSafe.net limited.
//
// This SAFE Network Software is licensed to you under (1) the MaidSafe.net Commercial License,
// version 1.0 or later, or (2) The General Public License (GPL), version 3, depending on which
// licence you accepted on initial access to the Software (the "Licences").
//
// By contributing code to the SAFE Network Software, or to this project generally, you agree to be
// bound by the terms of the MaidSafe Contributor Agreement, version 1.0.  This, along with the
// Licenses can be found in the root directory of this project at LICENSE, COPYING and CONTRIBUTOR.
//
// Unless required by applicable law or agreed to in writing, the SAFE Network Software distributed
// under the GPL Licence is distributed on an "AS IS" BASIS, WITHOUT WARRANTIES OR CONDITIONS OF ANY
// KIND, either express or implied.
//
// Please review the Licences for the specific language governing permissions and limitations
// relating to use of the SAFE Network Software.

use std::rc::Rc;
use std::sync::mpsc::{self, Receiver};
use sodiumoxide;

use kademlia_routing_table::RoutingTable;
// use config_handler::Config;
#[cfg(feature = "use-mock-crust")]
use routing::DataIdentifier;
use routing::{Authority, Data, Event, NodeInfo, RequestContent, RequestMessage, ResponseContent,
              ResponseMessage, RoutingMessage};
use xor_name::XorName;

use error::InternalError;
use personas::maid_manager::MaidManager;
use personas::data_manager::DataManager;

pub const CHUNK_STORE_PREFIX: &'static str = "safe-vault";
// FIXME - reinstate this const
// const DEFAULT_MAX_CAPACITY: u64 = 1024 * 1024 * 1024;

#[cfg(any(not(test), feature = "use-mock-crust"))]
pub use routing::Node as RoutingNode;

#[cfg(all(test, not(feature = "use-mock-crust")))]
pub use mock_routing::MockRoutingNode as RoutingNode;

/// Main struct to hold all personas and Routing instance
pub struct Vault {
    maid_manager: MaidManager,
    data_manager: DataManager,
<<<<<<< HEAD
    routing_node: Arc<Mutex<RoutingNode>>,
=======
    #[cfg(feature = "use-mock-crust")]
    routing_node: Rc<RoutingNode>,
>>>>>>> 826bdd18
    routing_receiver: Receiver<Event>,
}

impl Vault {
    /// Creates a network Vault instance.
    #[cfg(feature = "use-mock-crust")]
    pub fn new() -> Result<Self, InternalError> {
        sodiumoxide::init();
        // FIXME - reinstate use of `max_capacity`
        // let max_capacity = config.max_capacity.unwrap_or(DEFAULT_MAX_CAPACITY);
        let max_capacity = 30 * 1024 * 1024;
        let (routing_sender, routing_receiver) = mpsc::channel();
        let routing_node = Rc::new(try!(RoutingNode::new(routing_sender, true)));

        Ok(Vault {
            maid_manager: MaidManager::new(routing_node.clone()),
            data_manager: try!(DataManager::new(routing_node.clone(), max_capacity)),
            routing_node: routing_node.clone(),
            routing_receiver: routing_receiver,
        })
    }

    /// Creates a network Vault instance.
    #[cfg(not(feature = "use-mock-crust"))]
    pub fn new() -> Result<Self, InternalError> {
        sodiumoxide::init();
        // FIXME - reinstate use of `max_capacity`
        // let max_capacity = config.max_capacity.unwrap_or(DEFAULT_MAX_CAPACITY);
        let max_capacity = 30 * 1024 * 1024;
        let (routing_sender, routing_receiver) = mpsc::channel();
        let routing_node = Rc::new(try!(RoutingNode::new(routing_sender, true)));

        Ok(Vault {
            maid_manager: MaidManager::new(routing_node.clone()),
            data_manager: try!(DataManager::new(routing_node.clone(), max_capacity)),
            routing_node: routing_node.clone(),
            routing_receiver: routing_receiver,
        })
    }

    /// Run the event loop, processing events received from Routing.
    #[cfg(not(feature = "use-mock-crust"))]
    pub fn run(&mut self) -> Result<(), InternalError> {
<<<<<<< HEAD
        let mut exit = false;
        while !exit {
            let (routing_sender, routing_receiver) = mpsc::channel();
            self.routing_receiver = routing_receiver;
            self.routing_node = Arc::new(Mutex::new(try!(RoutingNode::new(routing_sender, true))));
            // FIXME: See Vault::new.
            let max_capacity = 30 * 1024 * 1024;
            self.maid_manager = MaidManager::new(self.routing_node.clone());
            self.data_manager = try!(DataManager::new(self.routing_node.clone(), max_capacity));

            while let Ok(event) = self.routing_receiver.recv() {
                if let Some(terminate) = self.process_event(event) {
                    exit = terminate;
                    break;
                }
            }
=======
        while let Ok(event) = self.routing_receiver.try_recv() {
            self.process_event(event);
>>>>>>> 826bdd18
        }

        Ok(())
    }

    /// Non-blocking call to process any events in the event queue, returning true if
    /// any received, otherwise returns false.
    #[cfg(feature = "use-mock-crust")]
    pub fn poll(&mut self) -> bool {
<<<<<<< HEAD
        let routing_node = self.routing_node.take().expect("routing_node should never be None");
        let mut result = routing_node.poll();
=======
        let mut result = self.routing_node.poll();
>>>>>>> 826bdd18

        while let Ok(event) = self.routing_receiver.try_recv() {
            let _ignored_for_mock = self.process_event(event);
            result = true
        }

        result
    }

    /// Get the names of all the data chunks stored in a personas' chunk store.
    #[cfg(feature = "use-mock-crust")]
    pub fn get_stored_names(&self) -> Vec<DataIdentifier> {
        self.data_manager.get_stored_names()
    }

    /// Get the number of put requests the network processed for the given client.
    #[cfg(feature = "use-mock-crust")]
    pub fn get_maid_manager_put_count(&self, client_name: &XorName) -> Option<u64> {
        self.maid_manager.get_put_count(client_name)
    }

    fn process_event(&mut self, event: Event) -> Option<bool> {
        let name = self.routing_node
                       .lock()
                       .expect("routing_node should never be None")
                       .name()
                       .expect("Failed to get name from routing node.");
        trace!("Vault {} received an event from routing: {:?}", name, event);

        let mut ret = None;

        if let Err(error) = match event {
            Event::Request(request) => self.on_request(request),
            Event::Response(response) => self.on_response(response),
            Event::NodeAdded(node_added, routing_table) => {
                self.on_node_added(node_added, routing_table)
            }
            Event::NodeLost(node_lost, routing_table) => {
                self.on_node_lost(node_lost, routing_table)
            }
            Event::Connected => self.on_connected(),
            Event::Disconnected |
            Event::GetNetworkNameFailed => {
                ret = Some(false);
                Ok(())
            }
            Event::NetworkStartupFailed => {
                ret = Some(true);
                Ok(())
            }
        } {
            debug!("Failed to handle event: {:?}", error);
        }

        self.data_manager.check_timeouts();
        ret
    }

    fn on_request(&mut self, request: RequestMessage) -> Result<(), InternalError> {
        match (&request.src, &request.dst, &request.content) {
            // ================== Get ==================
            (&Authority::Client { .. },
             &Authority::NaeManager(_),
             &RequestContent::Get(ref data_id, ref msg_id)) => {
                self.data_manager.handle_get(&request, data_id, msg_id)
            }
            (&Authority::ManagedNode(_),
             &Authority::ManagedNode(_),
             &RequestContent::Get(ref data_id, ref msg_id)) => {
                self.data_manager.handle_get(&request, data_id, msg_id)
            }
            // ================== Put ==================
            (&Authority::Client { .. },
             &Authority::ClientManager(_),
             &RequestContent::Put(ref data, ref msg_id)) => {
                self.maid_manager.handle_put(&request, data, msg_id)
            }
            (&Authority::ClientManager(_),
             &Authority::NaeManager(_),
             &RequestContent::Put(ref data, ref msg_id)) => {
                self.data_manager
                    .handle_put(&request, data, msg_id)
            }
            // ================== Post ==================
            (&Authority::Client { .. },
             &Authority::NaeManager(_),
             &RequestContent::Post(Data::Structured(ref data), ref msg_id)) => {
                self.data_manager.handle_post(&request, data, msg_id)
            }
            // ================== Delete ==================
            (&Authority::Client { .. },
             &Authority::NaeManager(_),
             &RequestContent::Delete(Data::Structured(ref data), ref msg_id)) => {
                self.data_manager.handle_delete(&request, data, msg_id)
            }
            // ================== Refresh ==================
            (&Authority::ClientManager(_),
             &Authority::ClientManager(_),
             &RequestContent::Refresh(ref serialised_msg, _)) => {
                self.maid_manager.handle_refresh(serialised_msg)
            }
            (&Authority::ManagedNode(_),
             &Authority::ManagedNode(_),
             &RequestContent::Refresh(ref serialised_msg, ref msg_id)) => {
                self.data_manager.handle_refresh(serialised_msg, msg_id)
            }
            // ================== Invalid Request ==================
            _ => Err(InternalError::UnknownMessageType(RoutingMessage::Request(request.clone()))),
        }
    }

    fn on_response(&mut self, response: ResponseMessage) -> Result<(), InternalError> {
        match (&response.src, &response.dst, &response.content) {
            // ================== GetSuccess ==================
            (&Authority::ManagedNode(_),
             &Authority::ManagedNode(_),
             &ResponseContent::GetSuccess(ref data, ref msg_id)) => {
                self.data_manager.handle_get_success(data, msg_id)
            }
            // ================== GetFailure ==================
            (&Authority::ManagedNode(ref src),
             &Authority::ManagedNode(_),
             &ResponseContent::GetFailure {
                    ref id,
                    request: RequestMessage {
                        content: RequestContent::Get(ref identifier, _), ..
                    },
                    .. }) => self.data_manager.handle_get_failure(src, identifier, id),
            // ================== PutSuccess ==================
            (&Authority::NaeManager(_),
             &Authority::ClientManager(_),
             &ResponseContent::PutSuccess(ref data_id, ref msg_id)) => {
                self.maid_manager.handle_put_success(data_id, msg_id)
            }
            // ================== PutFailure ==================
            (&Authority::NaeManager(_),
             &Authority::ClientManager(_),
             &ResponseContent::PutFailure{
                    ref id,
                    request: RequestMessage {
                        content: RequestContent::Put(_, _), .. },
                    ref external_error_indicator }) => {
                self.maid_manager.handle_put_failure(id, external_error_indicator)
            }
            // ================== Invalid Response ==================
            _ => Err(InternalError::UnknownMessageType(RoutingMessage::Response(response.clone()))),
        }
    }

    fn on_node_added(&mut self,
                     node_added: XorName,
                     routing_table: RoutingTable<NodeInfo>)
                     -> Result<(), InternalError> {
        self.maid_manager.handle_node_added(&node_added);
        self.data_manager.handle_node_added(&node_added, &routing_table);
        Ok(())
    }

    fn on_node_lost(&mut self,
                    node_lost: XorName,
                    routing_table: RoutingTable<NodeInfo>)
                    -> Result<(), InternalError> {
        self.maid_manager.handle_node_lost(&node_lost);
        self.data_manager.handle_node_lost(&node_lost, &routing_table);
        Ok(())
    }

    fn on_connected(&self) -> Result<(), InternalError> {
        // TODO: what is expected to be done here?
        debug!("Vault connected");
        Ok(())
    }
}<|MERGE_RESOLUTION|>--- conflicted
+++ resolved
@@ -45,12 +45,7 @@
 pub struct Vault {
     maid_manager: MaidManager,
     data_manager: DataManager,
-<<<<<<< HEAD
-    routing_node: Arc<Mutex<RoutingNode>>,
-=======
-    #[cfg(feature = "use-mock-crust")]
     routing_node: Rc<RoutingNode>,
->>>>>>> 826bdd18
     routing_receiver: Receiver<Event>,
 }
 
@@ -94,12 +89,11 @@
     /// Run the event loop, processing events received from Routing.
     #[cfg(not(feature = "use-mock-crust"))]
     pub fn run(&mut self) -> Result<(), InternalError> {
-<<<<<<< HEAD
         let mut exit = false;
         while !exit {
             let (routing_sender, routing_receiver) = mpsc::channel();
             self.routing_receiver = routing_receiver;
-            self.routing_node = Arc::new(Mutex::new(try!(RoutingNode::new(routing_sender, true))));
+            self.routing_node = Rc::new(try!(RoutingNode::new(routing_sender, true)));
             // FIXME: See Vault::new.
             let max_capacity = 30 * 1024 * 1024;
             self.maid_manager = MaidManager::new(self.routing_node.clone());
@@ -111,10 +105,6 @@
                     break;
                 }
             }
-=======
-        while let Ok(event) = self.routing_receiver.try_recv() {
-            self.process_event(event);
->>>>>>> 826bdd18
         }
 
         Ok(())
@@ -124,12 +114,7 @@
     /// any received, otherwise returns false.
     #[cfg(feature = "use-mock-crust")]
     pub fn poll(&mut self) -> bool {
-<<<<<<< HEAD
-        let routing_node = self.routing_node.take().expect("routing_node should never be None");
-        let mut result = routing_node.poll();
-=======
         let mut result = self.routing_node.poll();
->>>>>>> 826bdd18
 
         while let Ok(event) = self.routing_receiver.try_recv() {
             let _ignored_for_mock = self.process_event(event);
@@ -153,8 +138,6 @@
 
     fn process_event(&mut self, event: Event) -> Option<bool> {
         let name = self.routing_node
-                       .lock()
-                       .expect("routing_node should never be None")
                        .name()
                        .expect("Failed to get name from routing node.");
         trace!("Vault {} received an event from routing: {:?}", name, event);
