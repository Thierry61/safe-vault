--- conflicted
+++ resolved
@@ -120,17 +120,11 @@
                     .await;
             }
             Err(e) => {
-<<<<<<< HEAD
                 println!("Cannot start node due to error: {:?}. If this is the first node on the network \
                  pass the local address to be used using --first. Exiting", e);
                 error!("Cannot start node due to error: {:?}. If this is the first node on the network \
                  pass the local address to be used using --first. Exiting", e);
-                process::exit(1);
-=======
-                println!("Cannot start node due to error: {:?}. Exiting", e);
-                error!("Cannot start node due to error: {:?}. Exiting", e);
                 exit(1);
->>>>>>> f0a190b8
             }
         }
     };
